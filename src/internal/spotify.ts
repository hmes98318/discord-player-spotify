import { Secret, TOTP } from "otpauth";
import { UA, market } from "./helper";
import { parse } from "node-html-parser";
import { Buffer } from "node:buffer";

const SP_BASE = "https://api.spotify.com/v1";

interface SP_ACCESS_TOKEN {
  token: string;
  expiresAfter: number;
  type: "Bearer";
}

export class SpotifyAPI {
    public accessToken: SP_ACCESS_TOKEN | null = null;
    private clientId: string | undefined;
    private clientSecret: string | undefined;
    private market: string;
    private useCredentials: boolean = false;

    constructor(credentials: { clientId?: string; clientSecret?: string; market?: string }) {
        if (credentials.clientId && credentials.clientSecret) {
            this.useCredentials = true;

            this.clientId = credentials.clientId;
            this.clientSecret = credentials.clientSecret;
        }
        this.market = credentials.market || market;
    }

    private get authorizationKey() {
        return Buffer.from(`${this.clientId}:${this.clientSecret}`).toString("base64");
    }

    public async requestToken() {
        const accessTokenUrl = await this.getAccessTokenUrl();

        const fetchOptions: RequestInit = !this.useCredentials
            ? {
                headers: {
                    Referer: "https://open.spotify.com/",
                    Origin: "https://open.spotify.com",
                },
            } : {
                method: "POST",
                headers: {
                    "User-Agent": UA,
                    Authorization: `Basic ${this.authorizationKey}`,
                    "Content-Type": "application/x-www-form-urlencoded",
                },
                body: "grant_type=client_credentials",
            };

        const tokenData = await fetch(accessTokenUrl, fetchOptions).then((v) => v.json());
        if (!tokenData) throw new Error("Failed to retrieve access token.");

        this.accessToken = {
            token: !this.useCredentials ? tokenData.accessToken : tokenData.access_token,
            expiresAfter: !this.useCredentials ? Date.now() + tokenData.accessTokenExpirationTimestampMs : Date.now() + tokenData.expires_in * 1000,
            type: "Bearer",
        };
    }

    private isTokenExpired() {
        return !this.accessToken || Date.now() > this.accessToken.expiresAfter;
    }

    private async ensureValidToken() {
        if (this.isTokenExpired()) await this.requestToken();
    }

    private async fetchData(apiUrl: string) {
        await this.ensureValidToken();
        const res = await fetch(apiUrl, {
            headers: {
                Authorization: `Bearer ${this.accessToken?.token}`,
                Referer: "https://open.spotify.com/",
                Origin: "https://open.spotify.com",
            },
<<<<<<< HEAD
            body: "grant_type=client_credentials",
          };

      const tokenData = await fetch(accessTokenUrl, fetchOptions).then((v) => v.json());
      if (!tokenData) throw new Error("Failed to retrieve access token.");

      this.accessToken = {
        token: !this.useCredentials ? tokenData.accessToken : tokenData.access_token,
        expiresAfter: !this.useCredentials ? tokenData.accessTokenExpirationTimestampMs : Date.now() + tokenData.expires_in * 1000,
        type: "Bearer",
      };
    } catch (error) {
      console.error("Error requesting Spotify access token:", error);
      throw error;
=======
        });

        if (!res.ok) throw new Error("Failed to fetch Spotify data.");
        return res;
>>>>>>> 3ddc71c8
    }

    public async search(query: string) {
        try {
            const res = await this.fetchData(`${SP_BASE}/search/?q=${encodeURIComponent(query)}&type=track&market=${this.market}`);
            const data: { tracks: { items: SpotifyTrack[] } } = await res.json();

            return data.tracks.items.map((m) => ({
                title: m.name,
                duration: m.duration_ms,
                artist: m.artists.map((artist) => artist.name).join(", "),
                url: m.external_urls?.spotify || `https://open.spotify.com/track/${m.id}`,
                thumbnail: m.album.images?.[0]?.url || null,
            }));
        } catch {
            return null;
        }
    }

    public async getPlaylist(id: string) {
        try {
            const res = await this.fetchData(`${SP_BASE}/playlists/${id}?market=${this.market}`);
            if (!res) return null;

            const data: {
        external_urls: { spotify: string };
        owner: { display_name: string };
        id: string;
        name: string;
        images: { url: string }[];
        tracks: {
          items: { track: SpotifyTrack }[];
          next?: string;
        };
      } = await res.json();

            if (!data.tracks.items.length) return null;

            const t: { track: SpotifyTrack }[] = data.tracks.items;

            let next: string | undefined = data.tracks.next;

            while (typeof next === "string") {
                try {
                    const nextRes = await this.fetchData(next);
                    if (!nextRes) break;
                    const nextPage: { items: { track: SpotifyTrack }[]; next?: string } = await nextRes.json();

                    t.push(...nextPage.items);
                    next = nextPage.next;

                    if (!next) break;
                } catch {
                    break;
                }
            }

            const tracks = t.map(({ track: m }) => ({
                name: m.name,
                duration_ms: m.duration_ms,
                artists: m.artists,
                external_urls: m.external_urls,
                id: m.id,
                album: {
                    images: m.album.images,
                },
            }));

            if (!tracks.length) return null;
            return {
                name: data.name,
                author: data.owner.display_name,
                thumbnail: data.images?.[0]?.url || null,
                id: data.id,
                url: data.external_urls.spotify || `https://open.spotify.com/playlist/${id}`,
                tracks,
            };
        } catch (err) {
            return null;
        }
    }

    public async getAlbum(id: string) {
        if (!this.clientId || !this.clientSecret) throw new Error("Spotify clientId and clientSecret are required.");

        try {
            const res = await this.fetchData(`${SP_BASE}/albums/${id}?market=${this.market}`);
            if (!res) return null;

            const data: {
        external_urls: { spotify: string };
        artists: { name: string }[];
        id: string;
        name: string;
        images: { url: string }[];
        tracks: {
          items: SpotifyTrack[];
          next?: string;
        };
      } = await res.json();

            if (!data.tracks.items.length) return null;

            const t: SpotifyTrack[] = data.tracks.items;

            let next: string | undefined = data.tracks.next;

            while (typeof next === "string") {
                try {
                    const nextRes = await this.fetchData(next);
                    if (!nextRes) break;
                    const nextPage: { items: SpotifyTrack[]; next?: string } = await nextRes.json();

                    t.push(...nextPage.items);
                    next = nextPage.next;

                    if (!next) break;
                } catch {
                    break;
                }
            }

            const tracks = t.map((m) => ({
                name: m.name,
                duration_ms: m.duration_ms,
                artists: m.artists,
                external_urls: m.external_urls,
                id: m.id,
                album: {
                    images: data.images || [],
                },
            }));

            if (!tracks.length) return null;
            return {
                name: data.name,
                author: data.artists.map((m) => m.name).join(", "),
                thumbnail: data.images?.[0]?.url || null,
                id: data.id,
                url: data.external_urls.spotify || `https://open.spotify.com/album/${id}`,
                tracks,
            };
        } catch {
            return null;
        }
    }

    public async getTrack(id: string) {
        try {
            const res = await this.fetchData(`${SP_BASE}/tracks/${id}?market=${this.market}`);
            if (!res) return null;

            const track: SpotifyTrack = await res.json();
            return {
                name: track.name,
                duration_ms: track.duration_ms,
                artists: track.artists,
                external_urls: track.external_urls,
                id: track.id,
                album: {
                    images: track.album.images,
                },
            };
        } catch {
            return null;
        }
    }

    private buildTokenUrl() {
        const baseUrl = new URL("https://open.spotify.com/get_access_token");
        baseUrl.searchParams.set("reason", "init");
        baseUrl.searchParams.set("productType", "web-player");
        return baseUrl;
    }

    private calculateToken(hex: Array<number>) {
        const token = hex.map((v, i) => v ^ ((i % 33) + 9));
        const bufferToken = Buffer.from(token.join(""), "utf8").toString("hex");
        return Secret.fromHex(bufferToken);
    }

    private async getAccessTokenUrl() {
        if (this.useCredentials) return "https://accounts.spotify.com/api/token?grant_type=client_credentials";

        const token = this.calculateToken([12, 56, 76, 33, 88, 44, 88, 33, 78, 78, 11, 66, 22, 22, 55, 69, 54]);

        const spotifyHtml = await fetch("https://open.spotify.com", {
            headers: {
                "User-Agent": "Mozilla/5.0 (Windows NT 10.0; Win64; x64) AppleWebKit/537.36 (KHTML, like Gecko) Chrome/134.0.0.0 Safari/537.36",
            },
        }).then((v) => v.text());
        const root = parse(spotifyHtml);
        const scriptTags = root.querySelectorAll("script");
        const playerSrc = scriptTags.find((v) => v.getAttribute("src")?.includes("web-player/web-player."))?.getAttribute("src");
        if (!playerSrc) throw new Error("Could not find player script source");
        const playerScript = await fetch(playerSrc, {
            headers: {
                Dnt: "1",
                Referer: "https://open.spotify.com/",
                "User-Agent": "Mozilla/5.0 (Windows NT 10.0; Win64; x64) AppleWebKit/537.36 (KHTML, like Gecko) Chrome/134.0.0.0 Safari/537.36",
            },
        }).then((v) => v.text());

        const playerVerSplit = playerScript.split("buildVer");
        const versionString = `{"buildVer"${playerVerSplit[1].split("}")[0].replace("buildDate", "\"buildDate\"")}}`;
        const version = JSON.parse(versionString);

        const url = this.buildTokenUrl();
        const { searchParams } = url;

        const cTime = Date.now();
        const sTime = await fetch("https://open.spotify.com/server-time", {
            headers: {
                Referer: "https://open.spotify.com/",
                Origin: "https://open.spotify.com",
            },
        })
            .then((v) => v.json())
            .then((v) => v.serverTime);

        const totp = new TOTP({
            secret: token,
            period: 30,
            digits: 6,
            algorithm: "SHA1",
        });

        const totpServer = totp.generate({
            timestamp: sTime * 1e3,
        });
        const totpClient = totp.generate({
            timestamp: cTime,
        });

        searchParams.set("sTime", String(sTime));
        searchParams.set("cTime", String(cTime));
        searchParams.set("totp", totpClient);
        searchParams.set("totpServer", totpServer);
        searchParams.set("totpVer", "5");
        searchParams.set("buildVer", version.buildVer);
        searchParams.set("buildDate", version.buildDate);

        return url;
    }
}

export interface SpotifyTrack {
  album: {
    images: {
      height: number;
      url: string;
      width: number;
    }[];
  };
  artists: {
    id: string;
    name: string;
  }[];
  duration_ms: number;
  explicit: boolean;
  external_urls: { spotify: string };
  id: string;
  name: string;
}<|MERGE_RESOLUTION|>--- conflicted
+++ resolved
@@ -70,35 +70,18 @@
     }
 
     private async fetchData(apiUrl: string) {
-        await this.ensureValidToken();
-        const res = await fetch(apiUrl, {
-            headers: {
-                Authorization: `Bearer ${this.accessToken?.token}`,
-                Referer: "https://open.spotify.com/",
-                Origin: "https://open.spotify.com",
-            },
-<<<<<<< HEAD
-            body: "grant_type=client_credentials",
-          };
-
-      const tokenData = await fetch(accessTokenUrl, fetchOptions).then((v) => v.json());
-      if (!tokenData) throw new Error("Failed to retrieve access token.");
-
-      this.accessToken = {
-        token: !this.useCredentials ? tokenData.accessToken : tokenData.access_token,
-        expiresAfter: !this.useCredentials ? tokenData.accessTokenExpirationTimestampMs : Date.now() + tokenData.expires_in * 1000,
-        type: "Bearer",
-      };
-    } catch (error) {
-      console.error("Error requesting Spotify access token:", error);
-      throw error;
-=======
-        });
-
-        if (!res.ok) throw new Error("Failed to fetch Spotify data.");
-        return res;
->>>>>>> 3ddc71c8
-    }
+    await this.ensureValidToken();
+    const res = await fetch(apiUrl, {
+      headers: {
+        Authorization: `Bearer ${this.accessToken?.token}`,
+        Referer: "https://open.spotify.com/",
+        Origin: "https://open.spotify.com",
+      },
+    });
+
+    if (!res.ok) throw new Error("Failed to fetch Spotify data.");
+    return res;
+  }
 
     public async search(query: string) {
         try {
